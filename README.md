# Apodo
## A very fast and efficient async Python web server.

Apodo is an asynchronous Python web server that derives from the core server of the Vibora framework, implementing Cython and other performance-enhancing technologies to significantly increase processing speed and efficiency.
<<<<<<< HEAD
=======

The system is designed to be remarkably easy to use, and fast to deploy. It is the default internal server of the Domi web framework, and our goal is to create something that can plug easily into any existing web framework and make any and all deployment complications disappear. No more dealing with Nginx, Gunicorn, Uvicorn, or anything else. Internal servers don't need to suck!
>>>>>>> 9ecaf91f

The system is designed to be remarkably easy to use, and fast to deploy. It is the default internal server of the Domi web framework, and our goal is to create something that can plug easily into any existing web framework and make any and all deployment complications disappear. No more dealing with Nginx, Gunicorn, Uvicorn, or anything else. Internal servers don't need to suck!

*"Apodo" is a derivative of the Greek word "αποδοτικότητα" or "apodotikótita", which means "efficiency".*

## Technical Goals
- Run quick and clean
- Be unparalleled in ease of setup and use
- Serve at a production level

## Project Goals
- Work together
- Generate and support cool ideas
- Learn and grow as a team

"Your team's strength is not a function of the talent of individual members. It's a function of their collaboration, tenacity, and mutual respect."

## Development Plan
Apodo, while derived from the core server of the Vibora framework, will be built with a new design philosophy in mind. We will reference the old source of Vibora as we build, but only for some lower-level concepts.

A major pitfall of Vibora was its lack of strict system design guidelines, as well of its lack of documentation. Solid design is to be held in high regard along with functional speed, and design should not and will not be compromised for functional speed. Building a spaghetti dinner that runs very quickly is fine, but building a well-designed, fast, and scalable web server is what we're more interested in.

The plan for Apodo is to start with base functionality, and iteratively add features, with Vibora as a functional reference.

## Development Pipeline

As one of our goals is to work together, the development pipeline is structured knowing that all may not be comfortable/confident enough with Cython and lower-level concepts to be able to contribute to the core system.

### Vibora Analysis
This project is for those mentioned above. As the core team works, it is necessary that we are able to reference Vibora. Vibora is woefully lacking in its inline and online documentation, and a way for newcomers to contribute is by digging through the source in the `legacy` package, figuring out what it does, and writing in docstrings/refactoring illegible code. This process will not only support and speed up the development of Apodo, but also equip newcomers with tons of knowledge about how this type of web framework operates under the hood.

To contribute in this way, all you have to do is fork with the branch schema of `v-rewrite-<module or package name>` and submit a PR once you're done adding docstrings and refactoring illegible code. Your PR must pass one review before it is merged to `dev`.

### Core Development
This project is for those experienced in Python, with knowledge of how it works as a language, as well as C concepts like Cython and other C-optimised practices and libraries, as well as sufficient understanding of web technologies and practices.

In order to contribute this way, you must be in the Apodo Slack group and approved as a contributor on the core repository.

Contribution to the core system will be heavily discussion-based until we release a first iteration, after which the iterative feature adds will begin. Until then, contact Elliott about joining the core team, and we'll go from there.

## Development Guidelines

Be aware that we utilize git hooks to automate and standardize some of the development process. We will conform to our written configurations of the `black` formatter, and of the `flake8` linter.

### Comments/docstrings

As it stands, commenting and style consistency is woefully lacking in the Vibora library, and those are two things being addressed in this port before we begin work on features/fixes. We will use `black` for formatting, and comment styling will be as follows.

For module docstrings, comments should look like this:

    """
    apodo.utils.module (modular path)
    ~~~~~~~~~~~~~~~~~

    This module implements the `Class` class, and other stuff. (module description)
    """

For class docstrings, comments should look like this:

    """ Implements the `Class` class. (short description)

    This class does things that it does. We've written it to do
    actions and carry out tasks. (long description)

    :param `*args`: These are some arguments.
    :param `**kwargs`: These are some keyword arguments. (parameters)
    """

For method docstrings, comments should look like this:

    """ Does an action. (short description)

    This method does things and stuff. Note that it does things
    in a certain way as of version 0.1.0. (long description)

    :param `thing`: A thing (`str`) with which to do stuff.
    :param `stuff`: (optional) Some stuff (`dict`) with which to do things. (parameters w/ type intentions)

    :return `product`: A `Product` object. (return w/ type intention)
    """

Other one-line commenting should be kept to a mininum but used effectively and concisely when necessary.

#### Soft Rules:
- Put backticks (``) around object and variable names.
- Wrap comments to 79 characters.
- Capitalize the first letters of parameter and return descriptions.

### Typing

Use type hints. Always. Everywhere.

## Let's build together.
The Vibora framework, while intelligently conceptualized and designed, lacked the community and structure that an open-source project needs to thrive. While a lot of brilliant engineers have created great open-source software mostly on their own, it's more meaningful and enriching for all involved when it becomes a community effort.

A major goal of this project is to cultivate an efficient and involved development/contribution pipeline, rather than an isolated and centralized dependent workflow for few.

This project needs developers! Join us on the [slack channel](https://join.slack.com/t/gennitria/shared_invite/enQtNzMxODE4Njk2OTk0LWE0MDA3N2I2MDEyZmQxMGQzYzhmZDZiZmQwYzRjNjYzNGY3OGJkNjI5MWJlMzQyZWVmY2I3M2Q4NTg2MzA1ODQ).<|MERGE_RESOLUTION|>--- conflicted
+++ resolved
@@ -2,13 +2,8 @@
 ## A very fast and efficient async Python web server.
 
 Apodo is an asynchronous Python web server that derives from the core server of the Vibora framework, implementing Cython and other performance-enhancing technologies to significantly increase processing speed and efficiency.
-<<<<<<< HEAD
-=======
 
-The system is designed to be remarkably easy to use, and fast to deploy. It is the default internal server of the Domi web framework, and our goal is to create something that can plug easily into any existing web framework and make any and all deployment complications disappear. No more dealing with Nginx, Gunicorn, Uvicorn, or anything else. Internal servers don't need to suck!
->>>>>>> 9ecaf91f
-
-The system is designed to be remarkably easy to use, and fast to deploy. It is the default internal server of the Domi web framework, and our goal is to create something that can plug easily into any existing web framework and make any and all deployment complications disappear. No more dealing with Nginx, Gunicorn, Uvicorn, or anything else. Internal servers don't need to suck!
+The system is designed to be remarkably easy to use, and fast to deploy. It is the default internal server of the Domi web framework, and our goal is to create something that can plug easily into any existing web framework and make any and all deployment complications disappear. No more dealing with Gunicorn, Uvicorn, or anything else. Internal servers don't need to suck!
 
 *"Apodo" is a derivative of the Greek word "αποδοτικότητα" or "apodotikótita", which means "efficiency".*
 
